# Changelog

All notable changes to this project will be documented in this file.

The format is based on [Keep a Changelog](https://keepachangelog.com/en/1.0.0/),
and this project adheres to [Semantic Versioning](https://semver.org/spec/v2.0.0.html).

## Unreleased

### Added

- New documentation for the hostlist syntax. #611
- New documentation for development environment (Vagrant)
- Ability to duplicate an image with `wwctl container copy` or the API
- New documentation for container duplication procedure

### Fixed
- Fix hard CPU architecture on proto's installation in the Makefile
- More aggressive `make clean`.
- Replace deprecated `io.utils` functions with new `os` functions.
- The correct header is now displayed when `-al` flags are specified to overlay
  list.
- Added a missing `.ww` extension to the `70-ww4-netname.rules` template in the
  wwinit overlay.
- Restrict access to `/warewulf/config` to root only. (#728, #742)
- KERNEL VERSION column is too short. #690
- Add support for resolving absolute path automatically. #493
- The network device "OnBoot" parameter correctly configures the ONBOOT ifcfg
  parameter. (#644)
- Add support for listing profile/node via comma-separated values. #739
- Sort the node list returned entries by name. 
- 'wwctl node edit' inconsistent state with warewulfd.  #691
- Add `--parents` option to `overlay import` subcommand to create necessary
  parent folder.  #608
- Fix kernelargs are not printing properly in node list output. #828
- Fix build configuration on Quickstart guide #847
- Add Quickstart guide for EL9
- Add EL9 Quickstart guide to index.rst
- Container file gids are now updated properly during syncuser. #840
- Fix build for API.

### Changed

- The primary hostname and warewulf server fqdn are now the canonical name in
  `/etc/hosts`

- Refactored `profile add` command to make it alike `node add`. #658 #659 

- The ifcfg ONBOOT parameter is no longer statically `true`, so unconfigured
  interfaces may not be enabled by default. (#644)

- new subcommand `wwctl genconf` is available with following subcommands:
  * `completions` which will create the files used for bash-completion. Also
     fish an zsh completions can be generated
  * `defaults` which will generate a valid `defaults.conf`
  * `man` which will generate the man pages in the specified directory
  * `reference` which will generate a reference documentation for the wwctl commands
  * `warwulfconf print` which will print the used `warewulf.conf`. If there is no valid
     `warewulf.conf` a valid configuration is provided, prefilled with default values
     and an IP configuration derived from the network configuration of the host

- All paths can now be configured in `warewulf.conf`, check the paths section of of 
   `wwctl --emptyconf genconfig warewulfconf print` for the available paths.

- Added experimental dnsmasq support.

- Check for formal correct IP and MAC addresses for command line options and
  when reading in the configurations
<<<<<<< HEAD
- Added template to create genders database

=======
- Write log messages to stderr rather than stdout. #768
- Updates to Makefile for clarity, notably removing genconfig and replacing
  test-it with test. #890

- realy reboot also without systemd
- Specify primary network device per-node rather than per-netdev
- refactored output `wwctl node/profile list` so that `-a` will only show all the
  set values and `-A` will show all fields included the ones without a set value
- Added support for file systems, partitions and disks. Values for these objects can
  be set with `wwctl profile/node set/add`. The format of this objects is inspired by
  butane/ignition, but where butane/ignition uses lists for holding disks, partitions
  and file systems, warewulf uses maps instead. For disks the map key is the underlying
  block device, for partitions its the partition label and for file systems its the path
  to the partitions (e.g. `/dev/disk/by-partlabel/scratch`).
  Not all available options of butane/ignition are exposed to the commandline, but are
  available via `wwctl node/profile edit`.
- Added the template function `{{ createIgnitionJson }}` which will create a json object
  compatible with ignition.
- Container images need ignition and sgdisk installed in order to the disk management.
- Added boootup services based on ignition which will manage the disks, partitions and file
  systems. The services are systemd services as sgdisk needs systemd in order to work
  correctly. All service use the existence of `/warewulf/ignition.json` as perquisite so
  that they can be place in the `wwinit` overlay and will only become active if disk management
  is configured for this node. The service `ignition-disks-ww4.service` will partition and
  format and create the file systems on the disks. For every a file system a systemd mount unit
  file is create and will executed after the `ignition-disks-ww4.service` has finished.
  Entries in `/etc/fstab` for every file system are created with the `noauto` option.

- wwclient has now a commandline switch for the location of warewulf.conf
>>>>>>> bb160363
## [4.4.0] 2023-01-18

### Added

- New Docker container node image for CentOS 7. #621

### Fixed

- Replaced an invalid variable name in a NetworkManager overlay
  template. #626
- The 'nodes' alias now correctly refers to 'node' rather than
  'profile'.
- Fixed a typo in a log message. #631
- Boolean attributes now correctly account for profile and default
  values. #630
- Kernel version is shown correctly for symlink'd kernels #640
- Changing a profile always adds an empty default interface. #661

## [4.4.0rc3] 2022-12-23

### Added

- New `defaults.conf` man page. #593
- A new debug overlay includes a template which demonstrates accessing
  all available variables. #599
- Distribute a README along with staticfiles. #189
- Add a `-y` flag to `wwctl profile add`. #610
- Distribute a source RPM with GitHub releases. #614

### Changed

- No longer ask for confirmation when deleting 0 nodes. #603
- Ask for confirmation during `wwctl container delete`. #606

### Fixed

- `wwctl profile set` now indicates "profiles" in output where it
  previously mistakenly indicated "nodes." #600
- Set correct overlay permissions for a NetworkManager configuration
  file. #591

### Fixed

- Directories within overlays no longer lose group/other write permissions #584

## [4.4.0rc2] 2022-12-09

### Added

- The environment variable `WW_CONTAINER_SHELL` is defined in a `wwctl
  container shell` environment to indicate the container in use. #579
- Network interface configuration (`ifcfg`) files now include the
  interface name and type. #457

### Fixed

- Work-around for older versions of gzip that lack a `--keep` flag
  during `wwctl container build`. #580
- The default ipxe template is once again specified as a built-in
  default and in `defaults.conf`. #581
- `wwctl container list` no longer segfaults when a container chroot
  is present without a built image. #585
- `wwctl configure hostfile` now correctly detects the presence of the
  hostfile overlay template. #571
- `wwctl overlay build` no longer panics when rendering an template
  for a node which has tags set. #568
- Minor typographical fixes. #569

## [4.4.0rc1] 2022-10-27

### Added

- iPXE binaries included with Warewulf now support VLAN tagging. #563
- `wwctl container list` now shows the container creation date,
  modification date, and size. #537
- `wwctl node edit` supports directly editing or defining node
  configuration YAML in an editor. #540
- `wwctl node export` and `wwctl node import` support importing and
  exporting node definitions as YAML or (for import) CSV. The CSV file
  must have a header in where the first field must always be the
  nodename, and the rest of the fields are the same as the long
  commandline options. Network device must have the form
  `net.$NETNAME.$NETOPTION`. (e.g., `net.default.ipaddr`) #540
- The `warewulfd.service` systemd unit file now supports `execreload`
  and `execstop`. #550
- Network interfaces now accept an `mtu` attribute. #549
- The `wwinit` overlay now supports network interface configuration
  via NetworkManager for Ethernet and InfiniBand interfaces. #539
- Default node attribute values (e.g., for kernel arguments) are now
  read in from a `defaults.conf` configuration file. If this file
  is not present, built-in default values are used. #539
- [Warewulf documentation](https://warewulf.org/docs/) is now managed
  alongside the Warewulf source code in a single code repository so
  that documentation may be updated alongside code changes.
- New man pages for `warewulf.conf` and `nodes.conf` #510
- An initial cut of the [Warewulf API](API.md) #471
- `wwctl show --render` shows overlay templates as they would be
  rendered on a given target node. #467
- `wwctl ssh` now supports Bash completion. #466

### Changed

- `wwctl overlay edit` no longer saves a new template to the overlay
  if the template is not modified from its initial state. #522
- The wwinit overlay now only sets a name for a network interface if
  that interface has a MAC address defined. #553
- `wwctl container delete` now also deletes the built images
  associated with that container. #214
- Unified internal code paths for `wwctl profile` and `wwctl node`
  commands, and between the on disk YAML format and the in memory
  format, enabling the command-line options to be autogenerated from
  the datastructures and ensuring that profile and node capabilities
  remain in sync. Multiple command line arguments have been updated or
  changed. #495, #637
- `wwctl power` commands no longer separates node output with
  additional whitespace. #514

### Fixed

- `/etc/warewulf/excludes` (read from the node image) once again
  excludes files from being included in the node image. #532
- `wwctl ssh` always uses a node's primary interface. #544
- `wwctl container show` now correctly shows the kernel version. #542
- System users are no longer prevented from logging into compute
  nodes. #538
- `wwctl overlay chown` now correctly handles uid and gid arguments. #530
- `wwctl overlay chown` no longer sets gid to `0` when unspecified. #531
- Corrected the path for `.wwbackup` files in some situations. #524
- Bypass `imgextract` for legacy BIOS machines to avoid 32-bit memory
  limitations. #497
- `warewulfd` no longer panics when network interface tags are
  defined. #468
- The wwinit overlay now configures the network device type. #465
- Minor typographical fixes. #528, #519

## [4.3.0] 2022-06-25
### Added
- All configurations files for the host (/etc/exports, /etc/dhcpd.conf, /etc/hosts) are now
  populated from the (OVERLAYDIR/host/etc/{exports|dhcpd|hosts}.ww . Also other configuration
  files like prometheus.yml.ww or slurm.conf.ww which depend on the cluster nodes can be
  placed. Also the new templated functions {{ abort }}, {{ IncludeBlock }} abd {{ no_backup }}
  are allowed now.
- nodes and profiles can now have multiple system and runtime overlays, as a comma separated list.
  The overlays of the profile and the nodes are combined.
- simple ipv6 support is now enabled. In `warewulf.conf` the option `ipaddr6`/`Ipv6net` must
  be set to enable ipv6. If enabled on of these options is set a node will get a derived
  ipv6 in the scheme `ipv6net:ipaddr4`. This address can also be overwritten for every
  node
- Multiple files can now created from a single `template.ww` file with the `{{ file FILENAME }}`
  command in the template. The command is expanded to the magic template command
  `{{ /* file FILENAME */}}` which is picked up by wwctl and everything which comes after this
  magic comment will be written to the file `FILENAME`. This mechanism is leveraged in the
  configuration files for the network, see `ifcfg.xml.ww` and `ifcgf.ww`.
- Networks can now have arbitrary keys value pairs in the profiles and on the node, so that
  things like bridges and mtu sizes can be set
- oci container tar balls can be imported with the 'file://$PATH' scheme
- uids and gids of a container can now get synced at import time, so that at least users with the
  same name have the same uid. This is not necessarily needed for warewulf, but services like
  munge.
### Changed
- Provision interface is not tied to 'eth0' any more. The provision interface must be have the
  'primary' flag now. The file `nodes.conf' must be changed accordingly.
- the provisioning network is now called primary and not default
- Creating of '/etc/exports' can now be disabled, so that `wwctl configure -a` wont overwrite
  a existing '/etc/exports'.
- The yaml format for nodes has now sub-keys for ipmi and kernel, old nodes.conf files have to
  to be changed accordingly
- host overlays can globaly disbaled, but are enabled per default
- `wwctl overlay build -H` will only build the overlays which are assigned to the nodes


## [4.1.0] - 2021-07-29
### Added
- Support for ARM nodes
- firewalld service file for warewulfd
- `-y` option to skip "Are you sure" queries
- `wwctl kernel delete` command
- `wwctl vnfs` alias for `wwctl container`
- Support for authenticated OCI registries
- warewulfd can reload config on SIGHUP and when the config file changes
- Node database index to improve lookup speeds
- Kernels and containers can be imported from a chroot subdirectory
- Systemd service file

### Changed
- `wwctl node list` output beautification
- Log timestamps are more precise
- PID file and log files are now in `/var/run` and `/var/log`, respectively
- `make install` no longer overwrites preexisting configuration files
- Kernel modules and overlays are now compressed
- `rootfstype` now uses `rootfs` in default kernel arguments
- iPXE binaries updated
- Installed container directory is deleted when import fails
- Default iPXE script now reboots erroring nodes every 15 seconds
- Only open `/etc/hosts` when writing

### Removed
- `wwctl configure` `--persist` flags have been removed. `configure` commands persist changes by default unless `--show` is used
- In-repository documentation: has been moved to it's own repository

### Fixed
- Importing containers from directory
- Debug log verbosity option takes precedence over verbose option
- `wwctl node list -n` output is formatted corectly
- Container names can contain an underscore
- `wwctl overlay build --all` does not require an argument
- specfile date format works with older versions of rpmbuild
- Use SystemOverlay when building system overlay
- dhcpd template now references correct wwctl subcommand
- `wwctl node set kernelargs` and `wwctl profile set kernelargs` change kernel arguments<|MERGE_RESOLUTION|>--- conflicted
+++ resolved
@@ -66,10 +66,7 @@
 
 - Check for formal correct IP and MAC addresses for command line options and
   when reading in the configurations
-<<<<<<< HEAD
 - Added template to create genders database
-
-=======
 - Write log messages to stderr rather than stdout. #768
 - Updates to Makefile for clarity, notably removing genconfig and replacing
   test-it with test. #890
@@ -97,9 +94,8 @@
   format and create the file systems on the disks. For every a file system a systemd mount unit
   file is create and will executed after the `ignition-disks-ww4.service` has finished.
   Entries in `/etc/fstab` for every file system are created with the `noauto` option.
-
 - wwclient has now a commandline switch for the location of warewulf.conf
->>>>>>> bb160363
+
 ## [4.4.0] 2023-01-18
 
 ### Added
