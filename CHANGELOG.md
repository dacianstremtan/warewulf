# Changelog

All notable changes to this project will be documented in this file.

The format is based on [Keep a Changelog](https://keepachangelog.com/en/1.0.0/),
and this project adheres to [Semantic Versioning](https://semver.org/spec/v2.0.0.html).

## Unreleased

### Added

- New documentation for the hostlist syntax. #611

### Fixed

- The correct header is now displayed when `-al` flags are specified to overlay
  list.
- Added a missing `.ww` extension to the `70-ww4-netname.rules` template in the
  wwinit overlay.
- Restrict access to `/warewulf/config` to root only. (#728, #742)
- KERNEL VERSION column is too short. #690
- Add support for resolving absolute path automatically. #493
- The network device "OnBoot" parameter correctly configures the ONBOOT ifcfg
  parameter. (#644)
- Add support for listing profile/node via comma-separated values. #739
- Sort the node list returned entries by name. 
- 'wwctl node edit' inconsistent state with warewulfd.  #691
- Add `--parents` option to `overlay import` subcommand to create necessary
  parent folder.  #608
- Fix kernelargs are not printing properly in node list output. #828
<<<<<<< HEAD
- Fix build configuration on Quickstart guide #847
=======
- Add Quickstart guide for EL9
>>>>>>> b3ebb6bf

### Changed

- The primary hostname and warewulf server fqdn are now the canonical name in
  `/etc/hosts`
- new subcommand `wwctl genconf` is available with following subcommands:
  * `completions` which will create the files used for bash-completion. Also
     fish an zsh completions can be generated
  * `defaults` which will generate a valid `defaults.conf`
  * `man` which will generate the man pages in the specified directory
  * `reference` which will generate a reference documentation for the wwctl commands
  * `warwulfconf print` which will print the used `warewulf.conf`. If there is no valid
     `warewulf.conf` a valid configuration is provided, prefilled with default values
     and an IP configuration derived from the network configuration of the host
- All paths can now be configured in `warewulf.conf`, check the paths section of of 
   `wwctl --emptyconf genconfig warewulfconf print` for the available paths.
- Added experimental dnsmasq support.
- Refactored `profile add` command to make it alike `node add`. #658 #659 
- The ifcfg ONBOOT parameter is no longer statically `true`, so unconfigured
  interfaces may not be enabled by default. (#644)

- new subcommand `wwctl genconf` is available with following subcommands:
  * `completions` which will create the files used for bash-completion. Also
     fish an zsh completions can be generated
  * `defaults` which will generate a valid `defaults.conf`
  * `man` which will generate the man pages in the specified directory
  * `reference` which will generate a reference documentation for the wwctl commands
  * `warwulfconf print` which will print the used `warewulf.conf`. If there is no valid
     `warewulf.conf` a valid configuration is provided, prefilled with default values
     and an IP configuration derived from the network configuration of the host
- All paths can now be configured in `warewulf.conf`, check the paths section of of 
   `wwctl --emptyconf genconfig warewulfconf print` for the available paths.
- Added experimental dnsmasq support.

- new subcommand `wwctl genconf` is available with following subcommands:
  * `completions` which will create the files used for bash-completion. Also
     fish an zsh completions can be generated
  * `defaults` which will generate a valid `defaults.conf`
  * `man` which will generate the man pages in the specified directory
  * `reference` which will generate a reference documentation for the wwctl commands
  * `warwulfconf print` which will print the used `warewulf.conf`. If there is no valid
     `warewulf.conf` a valid configuration is provided, prefilled with default values
     and an IP configuration derived from the network configuration of the host
- All paths can now be configured in `warewulf.conf`, check the paths section of of 
   `wwctl --emptyconf genconfig warewulfconf print` for the available paths.
- Added experimental dnsmasq support.
- Check for formal correct IP and MAC addresses for command line options and
  when reading in the configurations
- Write log messages to stderr rather than stdout. #768

## [4.4.0] 2023-01-18

### Added

- New Docker container node image for CentOS 7. #621

### Fixed

- Replaced an invalid variable name in a NetworkManager overlay
  template. #626
- The 'nodes' alias now correctly refers to 'node' rather than
  'profile'.
- Fixed a typo in a log message. #631
- Boolean attributes now correctly account for profile and default
  values. #630
- Kernel version is shown correctly for symlink'd kernels #640
- Changing a profile always adds an empty default interface. #661

## [4.4.0rc3] 2022-12-23

### Added

- New `defaults.conf` man page. #593
- A new debug overlay includes a template which demonstrates accessing
  all available variables. #599
- Distribute a README along with staticfiles. #189
- Add a `-y` flag to `wwctl profile add`. #610
- Distribute a source RPM with GitHub releases. #614

### Changed

- No longer ask for confirmation when deleting 0 nodes. #603
- Ask for confirmation during `wwctl container delete`. #606

### Fixed

- `wwctl profile set` now indicates "profiles" in output where it
  previously mistakenly indicated "nodes." #600
- Set correct overlay permissions for a NetworkManager configuration
  file. #591

### Fixed

- Directories within overlays no longer lose group/other write permissions #584

## [4.4.0rc2] 2022-12-09

### Added

- The environment variable `WW_CONTAINER_SHELL` is defined in a `wwctl
  container shell` environment to indicate the container in use. #579
- Network interface configuration (`ifcfg`) files now include the
  interface name and type. #457

### Fixed

- Work-around for older versions of gzip that lack a `--keep` flag
  during `wwctl container build`. #580
- The default ipxe template is once again specified as a built-in
  default and in `defaults.conf`. #581
- `wwctl container list` no longer segfaults when a container chroot
  is present without a built image. #585
- `wwctl configure hostfile` now correctly detects the presence of the
  hostfile overlay template. #571
- `wwctl overlay build` no longer panics when rendering an template
  for a node which has tags set. #568
- Minor typographical fixes. #569

## [4.4.0rc1] 2022-10-27

### Added

- iPXE binaries included with Warewulf now support VLAN tagging. #563
- `wwctl container list` now shows the container creation date,
  modification date, and size. #537
- `wwctl node edit` supports directly editing or defining node
  configuration YAML in an editor. #540
- `wwctl node export` and `wwctl node import` support importing and
  exporting node definitions as YAML or (for import) CSV. The CSV file
  must have a header in where the first field must always be the
  nodename, and the rest of the fields are the same as the long
  commandline options. Network device must have the form
  `net.$NETNAME.$NETOPTION`. (e.g., `net.default.ipaddr`) #540
- The `warewulfd.service` systemd unit file now supports `execreload`
  and `execstop`. #550
- Network interfaces now accept an `mtu` attribute. #549
- The `wwinit` overlay now supports network interface configuration
  via NetworkManager for Ethernet and InfiniBand interfaces. #539
- Default node attribute values (e.g., for kernel arguments) are now
  read in from a `defaults.conf` configuration file. If this file
  is not present, built-in default values are used. #539
- [Warewulf documentation](https://warewulf.org/docs/) is now managed
  alongside the Warewulf source code in a single code repository so
  that documentation may be updated alongside code changes.
- New man pages for `warewulf.conf` and `nodes.conf` #510
- An initial cut of the [Warewulf API](API.md) #471
- `wwctl show --render` shows overlay templates as they would be
  rendered on a given target node. #467
- `wwctl ssh` now supports Bash completion. #466

### Changed

- `wwctl overlay edit` no longer saves a new template to the overlay
  if the template is not modified from its initial state. #522
- The wwinit overlay now only sets a name for a network interface if
  that interface has a MAC address defined. #553
- `wwctl container delete` now also deletes the built images
  associated with that container. #214
- Unified internal code paths for `wwctl profile` and `wwctl node`
  commands, and between the on disk YAML format and the in memory
  format, enabling the command-line options to be autogenerated from
  the datastructures and ensuring that profile and node capabilities
  remain in sync. Multiple command line arguments have been updated or
  changed. #495, #637
- `wwctl power` commands no longer separates node output with
  additional whitespace. #514

### Fixed

- `/etc/warewulf/excludes` (read from the node image) once again
  excludes files from being included in the node image. #532
- `wwctl ssh` always uses a node's primary interface. #544
- `wwctl container show` now correctly shows the kernel version. #542
- System users are no longer prevented from logging into compute
  nodes. #538
- `wwctl overlay chown` now correctly handles uid and gid arguments. #530
- `wwctl overlay chown` no longer sets gid to `0` when unspecified. #531
- Corrected the path for `.wwbackup` files in some situations. #524
- Bypass `imgextract` for legacy BIOS machines to avoid 32-bit memory
  limitations. #497
- `warewulfd` no longer panics when network interface tags are
  defined. #468
- The wwinit overlay now configures the network device type. #465
- Minor typographical fixes. #528, #519

## [4.3.0] 2022-06-25
### Added
- All configurations files for the host (/etc/exports, /etc/dhcpd.conf, /etc/hosts) are now
  populated from the (OVERLAYDIR/host/etc/{exports|dhcpd|hosts}.ww . Also other configuration
  files like prometheus.yml.ww or slurm.conf.ww which depend on the cluster nodes can be
  placed. Also the new templated functions {{ abort }}, {{ IncludeBlock }} abd {{ no_backup }}
  are allowed now.
- nodes and profiles can now have multiple system and runtime overlays, as a comma separated list.
  The overlays of the profile and the nodes are combined.
- simple ipv6 support is now enabled. In `warewulf.conf` the option `ipaddr6`/`Ipv6net` must
  be set to enable ipv6. If enabled on of these options is set a node will get a derived
  ipv6 in the scheme `ipv6net:ipaddr4`. This address can also be overwritten for every
  node
- Multiple files can now created from a single `template.ww` file with the `{{ file FILENAME }}`
  command in the template. The command is expanded to the magic template command
  `{{ /* file FILENAME */}}` which is picked up by wwctl and everything which comes after this
  magic comment will be written to the file `FILENAME`. This mechanism is leveraged in the
  configuration files for the network, see `ifcfg.xml.ww` and `ifcgf.ww`.
- Networks can now have arbitrary keys value pairs in the profiles and on the node, so that
  things like bridges and mtu sizes can be set
- oci container tar balls can be imported with the 'file://$PATH' scheme
- uids and gids of a container can now get synced at import time, so that at least users with the
  same name have the same uid. This is not necessarily needed for warewulf, but services like
  munge.
### Changed
- Provision interface is not tied to 'eth0' any more. The provision interface must be have the
  'primary' flag now. The file `nodes.conf' must be changed accordingly.
- the provisioning network is now called primary and not default
- Creating of '/etc/exports' can now be disabled, so that `wwctl configure -a` wont overwrite
  a existing '/etc/exports'.
- The yaml format for nodes has now sub-keys for ipmi and kernel, old nodes.conf files have to
  to be changed accordingly
- host overlays can globaly disbaled, but are enabled per default
- `wwctl overlay build -H` will only build the overlays which are assigned to the nodes


## [4.1.0] - 2021-07-29
### Added
- Support for ARM nodes
- firewalld service file for warewulfd
- `-y` option to skip "Are you sure" queries
- `wwctl kernel delete` command
- `wwctl vnfs` alias for `wwctl container`
- Support for authenticated OCI registries
- warewulfd can reload config on SIGHUP and when the config file changes
- Node database index to improve lookup speeds
- Kernels and containers can be imported from a chroot subdirectory
- Systemd service file

### Changed
- `wwctl node list` output beautification
- Log timestamps are more precise
- PID file and log files are now in `/var/run` and `/var/log`, respectively
- `make install` no longer overwrites preexisting configuration files
- Kernel modules and overlays are now compressed
- `rootfstype` now uses `rootfs` in default kernel arguments
- iPXE binaries updated
- Installed container directory is deleted when import fails
- Default iPXE script now reboots erroring nodes every 15 seconds
- Only open `/etc/hosts` when writing

### Removed
- `wwctl configure` `--persist` flags have been removed. `configure` commands persist changes by default unless `--show` is used
- In-repository documentation: has been moved to it's own repository

### Fixed
- Importing containers from directory
- Debug log verbosity option takes precedence over verbose option
- `wwctl node list -n` output is formatted corectly
- Container names can contain an underscore
- `wwctl overlay build --all` does not require an argument
- specfile date format works with older versions of rpmbuild
- Use SystemOverlay when building system overlay
- dhcpd template now references correct wwctl subcommand
- `wwctl node set kernelargs` and `wwctl profile set kernelargs` change kernel arguments<|MERGE_RESOLUTION|>--- conflicted
+++ resolved
@@ -28,11 +28,8 @@
 - Add `--parents` option to `overlay import` subcommand to create necessary
   parent folder.  #608
 - Fix kernelargs are not printing properly in node list output. #828
-<<<<<<< HEAD
 - Fix build configuration on Quickstart guide #847
-=======
 - Add Quickstart guide for EL9
->>>>>>> b3ebb6bf
 
 ### Changed
 
