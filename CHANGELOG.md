--- conflicted
+++ resolved
@@ -34,13 +34,10 @@
 - Specify init=/init when booting with Grub+dracut. #1573
 - Fix a warewulfd panic when no kernel fields are specified. #1689
 - Create site overlay directory. #1690
-<<<<<<< HEAD
 - Urlencode asset keys during dracut boot. #1610
-=======
 - Set execute permissions for intermediate directories during `wwctl overlay import --parents`. #1655
 - Fix log output formatting during overlay build.
 - Prevent merging of zero-value net.IP fields. #1710
->>>>>>> d7b59ca6
 
 ## v4.6.0rc1, 2025-01-29
 
