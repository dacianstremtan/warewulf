--- conflicted
+++ resolved
@@ -21,7 +21,6 @@
 )
 
 type TemplateStruct struct {
-<<<<<<< HEAD
 	Id            string
 	Hostname      string
 	ClusterName   string
@@ -34,22 +33,9 @@
 	IpmiUserName  string
 	IpmiPassword  string
 	IpmiInterface string
-=======
-	Id           string
-	Hostname     string
-	ClusterName  string
-	Container    string
-	Init         string
-	Root         string
-	IpmiIpaddr   string
-	IpmiNetmask  string
-	IpmiGateway  string
-	IpmiUserName string
-	IpmiPassword string
->>>>>>> 32a7f042
-	NetDevs      map[string]*node.NetDevs
-	Keys         map[string]string
-	AllNodes     []node.NodeInfo
+	NetDevs       map[string]*node.NetDevs
+	Keys          map[string]string
+	AllNodes      []node.NodeInfo
 }
 
 func BuildSystemOverlay(nodeList []node.NodeInfo) error {
