--- conflicted
+++ resolved
@@ -186,24 +186,15 @@
 				os.Exit(1)
 			}
 
-<<<<<<< HEAD
-			if _, ok := n.NetDevs[SetNetName]; !ok {
-=======
+			if _, ok := n.NetDevs[SetNetName]; !ok {
+				var nd node.NetDevEntry
+				n.NetDevs[SetNetName] = &nd
+			}
+
 			NewIpaddr := util.IncrementIPv4(SetIpaddr, count)
 
-			if _, ok := n.NetDevs[SetNetDev]; !ok {
->>>>>>> 5ba31b35
-				var nd node.NetDevEntry
-				n.NetDevs[SetNetName] = &nd
-			}
-
-<<<<<<< HEAD
-			wwlog.Printf(wwlog.VERBOSE, "Node: %s:%s, Setting Ipaddr to: %s\n", n.Id.Get(), SetNetName, SetIpaddr)
-			n.NetDevs[SetNetName].Ipaddr.Set(SetIpaddr)
-=======
-			wwlog.Printf(wwlog.VERBOSE, "Node: %s:%s, Setting Ipaddr to: %s\n", n.Id.Get(), SetNetDev, NewIpaddr)
-			n.NetDevs[SetNetDev].Ipaddr.Set(NewIpaddr)
->>>>>>> 5ba31b35
+			wwlog.Printf(wwlog.VERBOSE, "Node: %s:%s, Setting Ipaddr to: %s\n", n.Id.Get(), SetNetName, NewIpaddr)
+			n.NetDevs[SetNetName].Ipaddr.Set(NewIpaddr)
 		}
 
 		if SetNetmask != "" {
