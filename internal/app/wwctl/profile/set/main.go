package set

import (
	"fmt"
	"os"
	"strings"

	"github.com/hpcng/warewulf/internal/pkg/node"
	"github.com/hpcng/warewulf/internal/pkg/warewulfd"
	"github.com/hpcng/warewulf/internal/pkg/wwlog"
	"github.com/manifoldco/promptui"
	"github.com/pkg/errors"
	"github.com/spf13/cobra"
)

func CobraRunE(cmd *cobra.Command, args []string) error {
	var err error

	nodeDB, err := node.New()
	if err != nil {
		wwlog.Printf(wwlog.ERROR, "Could not open node configuration: %s\n", err)
		os.Exit(1)
	}

	profiles, err := nodeDB.FindAllProfiles()
	if err != nil {
		wwlog.Printf(wwlog.ERROR, "%s\n", err)
		os.Exit(1)
	}

	if SetAll {
		fmt.Printf("\n*** WARNING: This command will modify all profiles! ***\n\n")
	} else if len(args) > 0 {
		profiles = node.FilterByName(profiles, args)
	} else {
		wwlog.Printf(wwlog.INFO, "No profile specified, selecting the 'default' profile\n")
		profiles = node.FilterByName(profiles, []string{"default"})
	}

	if len(profiles) == 0 {
		fmt.Printf("No profiles found\n")
		os.Exit(1)
	}

	for _, p := range profiles {
		wwlog.Printf(wwlog.VERBOSE, "Modifying profile: %s\n", p.Id.Get())

		if SetComment != "" {
			wwlog.Printf(wwlog.VERBOSE, "Profile: %s, Setting comment to: %s\n", p.Id.Get(), SetComment)
			p.Comment.Set(SetComment)
		}

		if SetClusterName != "" {
			wwlog.Printf(wwlog.VERBOSE, "Profile: %s, Setting cluster name to: %s\n", p.Id.Get(), SetClusterName)
			p.ClusterName.Set(SetClusterName)
		}

		if SetContainer != "" {
			wwlog.Printf(wwlog.VERBOSE, "Profile: %s, Setting Container name to: %s\n", p.Id.Get(), SetContainer)
			p.ContainerName.Set(SetContainer)
		}

		if SetInit != "" {
			wwlog.Printf(wwlog.VERBOSE, "Profile: %s, Setting init command to: %s\n", p.Id.Get(), SetInit)
			p.Init.Set(SetInit)
		}

		if SetRoot != "" {
			wwlog.Printf(wwlog.VERBOSE, "Profile: %s, Setting root to: %s\n", p.Id.Get(), SetRoot)
			p.Root.Set(SetRoot)
		}

		if SetAssetKey != "" {
			wwlog.Printf(wwlog.VERBOSE, "Profile: %s, Setting asset key to: %s\n", p.Id.Get(), SetAssetKey)
			p.AssetKey.Set(SetAssetKey)
		}

		if SetKernelOverride != "" {
			wwlog.Printf(wwlog.VERBOSE, "Profile: %s, Setting Kernel override version to: %s\n", p.Id.Get(), SetKernelOverride)
			p.Kernel.Override.Set(SetKernelOverride)
		}

		if SetKernelArgs != "" {
			wwlog.Printf(wwlog.VERBOSE, "Profile: %s, Setting Kernel args to: %s\n", p.Id.Get(), SetKernelArgs)
			p.Kernel.Args.Set(SetKernelArgs)
		}

		if SetIpxe != "" {
			wwlog.Printf(wwlog.VERBOSE, "Profile: %s, Setting iPXE template to: %s\n", p.Id.Get(), SetIpxe)
			p.Ipxe.Set(SetIpxe)
		}

		if len(SetRuntimeOverlay) != 0 {
			wwlog.Printf(wwlog.VERBOSE, "Profile: %s, Setting runtime overlay to: %s\n", p.Id.Get(), SetRuntimeOverlay)
			p.RuntimeOverlay.SetSlice(SetRuntimeOverlay)
		}

		if len(SetSystemOverlay) != 0 {
			wwlog.Printf(wwlog.VERBOSE, "Profile: %s, Setting system overlay to: %s\n", p.Id.Get(), SetSystemOverlay)
			p.SystemOverlay.SetSlice(SetSystemOverlay)
		}

		if SetIpmiNetmask != "" {
			wwlog.Printf(wwlog.VERBOSE, "Profile: %s, Setting IPMI netmask to: %s\n", p.Id.Get(), SetIpmiNetmask)
			p.Ipmi.Netmask.Set(SetIpmiNetmask)
		}

		if SetIpmiPort != "" {
			wwlog.Printf(wwlog.VERBOSE, "Profile: %s, Setting IPMI port to: %s\n", p.Id.Get(), SetIpmiPort)
			p.Ipmi.Port.Set(SetIpmiPort)
		}

		if SetIpmiGateway != "" {
			wwlog.Printf(wwlog.VERBOSE, "Profile: %s, Setting IPMI gateway to: %s\n", p.Id.Get(), SetIpmiGateway)
			p.Ipmi.Gateway.Set(SetIpmiGateway)
		}

		if SetIpmiUsername != "" {
			wwlog.Printf(wwlog.VERBOSE, "Profile: %s, Setting IPMI username to: %s\n", p.Id.Get(), SetIpmiUsername)
			p.Ipmi.UserName.Set(SetIpmiUsername)
		}

		if SetIpmiPassword != "" {
			wwlog.Printf(wwlog.VERBOSE, "Profile: %s, Setting IPMI password to: %s\n", p.Id.Get(), SetIpmiPassword)
			p.Ipmi.Password.Set(SetIpmiPassword)
		}

		if SetIpmiInterface != "" {
			wwlog.Printf(wwlog.VERBOSE, "Profile: %s, Setting IPMI interface to: %s\n", p.Id.Get(), SetIpmiInterface)
			p.Ipmi.Interface.Set(SetIpmiInterface)
		}

		if SetIpmiWrite == "yes" || SetNetOnBoot == "y" || SetNetOnBoot == "1" || SetNetOnBoot == "true" {
			wwlog.Printf(wwlog.VERBOSE, "Node: %s, Setting Ipmiwrite to %s\n", p.Id.Get(), SetIpmiWrite)
			p.Ipmi.Write.SetB(true)
		} else {
			wwlog.Printf(wwlog.VERBOSE, "Node: %s, Setting Ipmiwrite to %s\n", p.Id.Get(), SetIpmiWrite)
			p.Ipmi.Write.SetB(false)
		}

		if SetDiscoverable {
			wwlog.Printf(wwlog.VERBOSE, "Profile: %s, Setting all nodes to discoverable\n", p.Id.Get())
			p.Discoverable.SetB(true)
		}

		if SetUndiscoverable {
			wwlog.Printf(wwlog.VERBOSE, "Profile: %s, Setting all nodes to undiscoverable\n", p.Id.Get())
			p.Discoverable.SetB(false)
		}

		if SetNetName != "" {
			if _, ok := p.NetDevs[SetNetName]; !ok {
				var nd node.NetDevEntry
				nd.Tags = make(map[string]*node.Entry)
				p.NetDevs[SetNetName] = &nd
			}
		}

		if SetNetDev != "" {
			if SetNetName == "" {
				wwlog.Printf(wwlog.ERROR, "You must include the '--netname' option\n")
				os.Exit(1)
			}

			wwlog.Printf(wwlog.VERBOSE, "Node: %s:%s, Setting net Device to: %s\n", p.Id.Get(), SetNetName, SetNetDev)
			p.NetDevs[SetNetName].Device.Set(SetNetDev)
		}

		if SetNetmask != "" {
			if SetNetName == "" {
				wwlog.Printf(wwlog.ERROR, "You must include the '--netname' option\n")
				os.Exit(1)
			}

			wwlog.Printf(wwlog.VERBOSE, "Profile '%s': Setting netmask to: %s\n", p.Id.Get(), SetNetName)
			p.NetDevs[SetNetName].Netmask.Set(SetNetmask)
		}

		if SetGateway != "" {
			if SetNetName == "" {
				wwlog.Printf(wwlog.ERROR, "You must include the '--netname' option\n")
				os.Exit(1)
			}

			wwlog.Printf(wwlog.VERBOSE, "Profile '%s': Setting gateway to: %s\n", p.Id.Get(), SetNetName)
			p.NetDevs[SetNetName].Gateway.Set(SetGateway)
		}

		if SetType != "" {
			if SetNetName == "" {
				wwlog.Printf(wwlog.ERROR, "You must include the '--netname' option\n")
				os.Exit(1)
			}

			wwlog.Printf(wwlog.VERBOSE, "Profile '%s': Setting HW address to: %s:%s\n", p.Id.Get(), SetNetName, SetType)
			p.NetDevs[SetNetName].Type.Set(SetType)
		}

		if SetNetOnBoot != "" {
			if SetNetName == "" {
				wwlog.Printf(wwlog.ERROR, "You must include the '--netname' option\n")
				os.Exit(1)
			}

			if SetNetOnBoot == "yes" || SetNetOnBoot == "y" || SetNetOnBoot == "1" || SetNetOnBoot == "true" {
				wwlog.Printf(wwlog.VERBOSE, "Profile: %s:%s, Setting ONBOOT\n", p.Id.Get(), SetNetName)
				p.NetDevs[SetNetName].OnBoot.SetB(true)
			} else {
				wwlog.Printf(wwlog.VERBOSE, "Profile: %s:%s, Unsetting ONBOOT\n", p.Id.Get(), SetNetName)
				p.NetDevs[SetNetName].OnBoot.SetB(false)
			}
		}

		if SetNetDefault != "" {
			if SetNetName == "" {
				wwlog.Printf(wwlog.ERROR, "You must include the '--netname' option\n")
				os.Exit(1)
			}

			if SetNetDefault == "yes" || SetNetDefault == "y" || SetNetDefault == "1" || SetNetDefault == "true" {

				// Set all other networks to non-default
				for _, n := range p.NetDevs {
					n.Default.SetB(false)
				}

				wwlog.Printf(wwlog.VERBOSE, "Profile: %s:%s, Setting PRIMARY\n", p.Id.Get(), SetNetName)
				p.NetDevs[SetNetName].Default.SetB(true)
			} else {
				wwlog.Printf(wwlog.VERBOSE, "Profile: %s:%s, Unsetting PRIMARY\n", p.Id.Get(), SetNetName)
				p.NetDevs[SetNetName].Default.SetB(false)
			}
		}

		if SetNetDevDel {
			if SetNetName == "" {
				wwlog.Printf(wwlog.ERROR, "You must include the '--netname' option\n")
				os.Exit(1)
			}

			if _, ok := p.NetDevs[SetNetName]; !ok {
<<<<<<< HEAD
				wwlog.Printf(wwlog.ERROR, "Profile '%s': network Device doesn't exist: %s\n", p.Id.Get(), SetNetName)
				os.Exit(1)
			}

			wwlog.Printf(wwlog.VERBOSE, "Profile %s: Deleting network device: %s\n", p.Id.Get(), SetNetName)
=======
				wwlog.Printf(wwlog.ERROR, "Profile '%s': network name doesn't exist: %s\n", p.Id.Get(), SetNetName)
				os.Exit(1)
			}

			wwlog.Printf(wwlog.VERBOSE, "Profile %s: Deleting network: %s\n", p.Id.Get(), SetNetName)
>>>>>>> d0d5d248
			delete(p.NetDevs, SetNetName)
		}

		if len(SetTags) > 0 {
			for _, t := range SetTags {
				keyval := strings.SplitN(t, "=", 2)
				key := keyval[0]
				val := keyval[1]

				if _, ok := p.Tags[key]; !ok {
					var nd node.Entry
					p.Tags[key] = &nd
				}

				wwlog.Printf(wwlog.VERBOSE, "Profile: %s, Setting Tag '%s'='%s'\n", p.Id.Get(), key, val)
				p.Tags[key].Set(val)
			}
		}
		if len(SetDelTags) > 0 {
			for _, t := range SetDelTags {
				keyval := strings.SplitN(t, "=", 1)
				key := keyval[0]

				if _, ok := p.Tags[key]; !ok {
					wwlog.Printf(wwlog.WARN, "Key does not exist: %s\n", key)
					os.Exit(1)
				}

				wwlog.Printf(wwlog.VERBOSE, "Profile: %s, Deleting tag: %s\n", p.Id.Get(), key)
				delete(p.Tags, key)
			}
		}
		if len(SetNetTags) > 0 {
			for _, t := range SetNetTags {
				keyval := strings.SplitN(t, "=", 2)
				key := keyval[0]
				val := keyval[1]
				if _, ok := p.NetDevs[SetNetName].Tags[key]; !ok {
					var nd node.Entry
					p.NetDevs[SetNetName].Tags[key] = &nd
				}

				wwlog.Printf(wwlog.VERBOSE, "Profile: %s:%s, Setting NETTAG '%s'='%s'\n", p.Id.Get(), SetNetName, key, val)
				p.NetDevs[SetNetName].Tags[key].Set(val)
			}

		}
		if len(SetNetDelTags) > 0 {
			for _, t := range SetNetDelTags {
				keyval := strings.SplitN(t, "=", 1)
				key := keyval[0]
				if _, ok := p.NetDevs[SetNetName].Tags[key]; !ok {
					wwlog.Printf(wwlog.WARN, "Profile: %s,%s, Key %s does not exist\n", p.Id.Get(), SetNetName, key)
					os.Exit(1)
				}

				wwlog.Printf(wwlog.VERBOSE, "Profile: %s,%s Deleting NETTAG: %s\n", p.Id.Get(), SetNetName, key)
				delete(p.NetDevs[SetNetName].Tags, key)
			}
		}

		err := nodeDB.ProfileUpdate(p)
		if err != nil {
			wwlog.Printf(wwlog.ERROR, "%s\n", err)
			os.Exit(1)
		}
	}

	if len(profiles) > 0 {
		if SetYes {
			err := nodeDB.Persist()
			if err != nil {
				return errors.Wrap(err, "failed to persist nodedb")
			}

			err = warewulfd.DaemonReload()
			if err != nil {
				return errors.Wrap(err, "failed to reload warewulf daemon")
			}
		} else {
			q := fmt.Sprintf("Are you sure you want to modify %d profile(s)", len(profiles))

			prompt := promptui.Prompt{
				Label:     q,
				IsConfirm: true,
			}

			result, _ := prompt.Run()

			if result == "y" || result == "yes" {
				err := nodeDB.Persist()
				if err != nil {
					return errors.Wrap(err, "failed to persist nodedb")
				}

				err = warewulfd.DaemonReload()
				if err != nil {
					return errors.Wrap(err, "failed to reload daemon")
				}
			}
		}
	} else {
		fmt.Printf("No profiles found\n")
	}

	return nil
}<|MERGE_RESOLUTION|>--- conflicted
+++ resolved
@@ -239,19 +239,11 @@
 			}
 
 			if _, ok := p.NetDevs[SetNetName]; !ok {
-<<<<<<< HEAD
-				wwlog.Printf(wwlog.ERROR, "Profile '%s': network Device doesn't exist: %s\n", p.Id.Get(), SetNetName)
-				os.Exit(1)
-			}
-
-			wwlog.Printf(wwlog.VERBOSE, "Profile %s: Deleting network device: %s\n", p.Id.Get(), SetNetName)
-=======
 				wwlog.Printf(wwlog.ERROR, "Profile '%s': network name doesn't exist: %s\n", p.Id.Get(), SetNetName)
 				os.Exit(1)
 			}
 
 			wwlog.Printf(wwlog.VERBOSE, "Profile %s: Deleting network: %s\n", p.Id.Get(), SetNetName)
->>>>>>> d0d5d248
 			delete(p.NetDevs, SetNetName)
 		}
 
