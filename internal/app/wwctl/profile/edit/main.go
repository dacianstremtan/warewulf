package edit

import (
	"crypto/sha256"
	"encoding/hex"
	"fmt"
	"io"
	"os"
	"strings"

	apinode "github.com/hpcng/warewulf/internal/pkg/api/node"

	apiprofile "github.com/hpcng/warewulf/internal/pkg/api/profile"
	"github.com/hpcng/warewulf/internal/pkg/api/routes/wwapiv1"
	apiutil "github.com/hpcng/warewulf/internal/pkg/api/util"
	"github.com/hpcng/warewulf/internal/pkg/node"
	"github.com/hpcng/warewulf/internal/pkg/util"
	"github.com/hpcng/warewulf/internal/pkg/wwlog"
	"github.com/spf13/cobra"
	"gopkg.in/yaml.v2"
)

func CobraRunE(cmd *cobra.Command, args []string) error {
	canWrite := apiutil.CanWriteConfig()
	if !canWrite.CanWriteConfig {
		wwlog.Error("Can't write to config exiting")
		os.Exit(1)
	}
	editor := os.Getenv("EDITOR")
	if editor == "" {
		editor = "/bin/vi"
	}
	if len(args) == 0 {
		args = append(args, ".*")
	}
	filterList := wwapiv1.NodeList{
		Output: args,
	}
	profileListMsg := apiprofile.FilteredProfiles(&filterList)
	profileMap := make(map[string]*node.NodeConf)
	// got proper yaml back
	_ = yaml.Unmarshal([]byte(profileListMsg.NodeConfMapYaml), profileMap)
	file, err := os.CreateTemp(os.TempDir(), "ww4ProfileEdit*.yaml")
	if err != nil {
		wwlog.Error("Could not create temp file:%s \n", err)
	}
	defer os.Remove(file.Name())
	nodeConf := node.NewConf()
	yamlTemplate := nodeConf.UnmarshalConf([]string{"tagsdel"})
	for {
		_ = file.Truncate(0)
		_, _ = file.Seek(0, 0)
		if !NoHeader {
			_, _ = file.WriteString("#profilename:\n#  " + strings.Join(yamlTemplate, "\n#  ") + "\n")
		}
		_, _ = file.WriteString(profileListMsg.NodeConfMapYaml)
		_, _ = file.Seek(0, 0)
		hasher := sha256.New()
		if _, err := io.Copy(hasher, file); err != nil {
			wwlog.Error("Problems getting checksum of file %s\n", err)
		}
		sum1 := hex.EncodeToString(hasher.Sum(nil))
		err = util.ExecInteractive(editor, file.Name())
		if err != nil {
			wwlog.Error("Editor process existed with non-zero\n")
			os.Exit(1)
		}
		_, _ = file.Seek(0, 0)
		hasher.Reset()
		if _, err := io.Copy(hasher, file); err != nil {
			wwlog.Error("Problems getting checksum of file %s\n", err)
		}
		sum2 := hex.EncodeToString(hasher.Sum(nil))
		wwlog.Debug("Hashes are before %s and after %s\n", sum1, sum2)
		if sum1 != sum2 {
			wwlog.Debug("Profiles were modified")
			modifiedProfileMap := make(map[string]*node.NodeConf)
			_, _ = file.Seek(0, 0)
			// ignore error as only may occurs under strange circumstances
			buffer, _ := io.ReadAll(file)
			err = yaml.Unmarshal(buffer, modifiedProfileMap)
			if err != nil {
				yes := apiutil.ConfirmationPrompt(fmt.Sprintf("Got following error on parsing: %s, Retry", err))
				if yes {
					continue
				} else {
					break
				}
			}
			var checkErrors []error
			for nodeName, node := range modifiedProfileMap {
				err = node.Check()
				if err != nil {
					checkErrors = append(checkErrors, fmt.Errorf("profile: %s parse error: %s", nodeName, err))
				}
			}
			if len(checkErrors) != 0 {
				yes := apiutil.ConfirmationPrompt(fmt.Sprintf("Got following error on parsing: %s, Retry", checkErrors))
				if yes {
					continue
				} else {
					break
				}
<<<<<<< HEAD
			}
			pList := make([]string, len(profileMap))
			i := 0
			for key := range profileMap {
				pList[i] = key
				i++
			}
			yes := apiutil.ConfirmationPrompt(fmt.Sprintf("Are you sure you want to modify %d nodes", len(modifiedProfileMap)))
			if yes {
				err = apiprofile.ProfileDelete(&wwapiv1.NodeDeleteParameter{NodeNames: pList, Force: true})
=======
				err = apiprofile.ProfileDelete(&wwapiv1.NodeDeleteParameter{
					NodeNames: nodeList,
					Hash:      profileListMsg.Hash,
				})
>>>>>>> 48c08f3f
				if err != nil {
					wwlog.Verbose("Problem deleting nodes before modification %s")
				}
				buffer, _ = yaml.Marshal(modifiedProfileMap)
				newHash := apinode.Hash()
				err = apiprofile.ProfileAddFromYaml(&wwapiv1.NodeAddParameter{
					NodeConfYaml: string(buffer),
					Hash:         newHash.Hash,
				})
				if err != nil {
					wwlog.Error("Got following problem when writing back yaml: %s", err)
					os.Exit(1)
				}
				break
			}
		} else {
			break
		}
	}

	return nil
}<|MERGE_RESOLUTION|>--- conflicted
+++ resolved
@@ -101,7 +101,6 @@
 				} else {
 					break
 				}
-<<<<<<< HEAD
 			}
 			pList := make([]string, len(profileMap))
 			i := 0
@@ -112,12 +111,8 @@
 			yes := apiutil.ConfirmationPrompt(fmt.Sprintf("Are you sure you want to modify %d nodes", len(modifiedProfileMap)))
 			if yes {
 				err = apiprofile.ProfileDelete(&wwapiv1.NodeDeleteParameter{NodeNames: pList, Force: true})
-=======
-				err = apiprofile.ProfileDelete(&wwapiv1.NodeDeleteParameter{
-					NodeNames: nodeList,
-					Hash:      profileListMsg.Hash,
-				})
->>>>>>> 48c08f3f
+
+
 				if err != nil {
 					wwlog.Verbose("Problem deleting nodes before modification %s")
 				}
